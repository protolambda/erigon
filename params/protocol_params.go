// Copyright 2015 The go-ethereum Authors
// This file is part of the go-ethereum library.
//
// The go-ethereum library is free software: you can redistribute it and/or modify
// it under the terms of the GNU Lesser General Public License as published by
// the Free Software Foundation, either version 3 of the License, or
// (at your option) any later version.
//
// The go-ethereum library is distributed in the hope that it will be useful,
// but WITHOUT ANY WARRANTY; without even the implied warranty of
// MERCHANTABILITY or FITNESS FOR A PARTICULAR PURPOSE. See the
// GNU Lesser General Public License for more details.
//
// You should have received a copy of the GNU Lesser General Public License
// along with the go-ethereum library. If not, see <http://www.gnu.org/licenses/>.

package params

import "math/big"

// GasLimitBoundDivisor it can be changed by BSC
var (
	GasLimitBoundDivisor uint64 = 1024 // The bound divisor of the gas limit, used in update calculations.
)

const (
<<<<<<< HEAD
	GasLimitBoundDivisor uint64 = 1024               // The bound divisor of the gas limit, used in update calculations.
	MinGasLimit          uint64 = 5000               // Minimum the gas limit may ever be.
	MaxGasLimit          uint64 = 0x7fffffffffffffff // Maximum the gas limit may ever be.
	GenesisGasLimit      uint64 = 4712388            // Gas limit of the Genesis block.

	MaximumExtraDataSize  uint64 = 32    // Maximum size extra data may be after Genesis.
	ExpByteGas            uint64 = 10    // Times ceil(log256(exponent)) for the EXP instruction.
	SloadGas              uint64 = 50    // Multiplied by the number of 32-byte words that are copied (round up) for any *COPY operation and added.
	CallValueTransferGas  uint64 = 9000  // Paid for CALL when the value transfer is non-zero.
	CallNewAccountGas     uint64 = 25000 // Paid for CALL when the destination address didn't exist prior.
	TxGas                 uint64 = 21000 // Per transaction not creating a contract. NOTE: Not payable on data of calls between transactions.
	TxGasContractCreation uint64 = 53000 // Per transaction that creates a contract. NOTE: Not payable on data of calls between transactions.
	TxDataZeroGas         uint64 = 4     // Per byte of data attached to a transaction that equals zero. NOTE: Not payable on data of calls between transactions.
	QuadCoeffDiv          uint64 = 512   // Divisor for the quadratic particle of the memory cost equation.
	LogDataGas            uint64 = 8     // Per byte in a LOG* operation's data.
	CallStipend           uint64 = 2300  // Free gas given at beginning of call.
=======
	MinGasLimit     uint64 = 5000    // Minimum the gas limit may ever be.
	GenesisGasLimit uint64 = 4712388 // Gas limit of the Genesis block.

	MaximumExtraDataSize  uint64 = 32     // Maximum size extra data may be after Genesis.
	ForkIDSize            uint64 = 4      // The length of fork id
	ExpByteGas            uint64 = 10     // Times ceil(log256(exponent)) for the EXP instruction.
	SloadGas              uint64 = 50     // Multiplied by the number of 32-byte words that are copied (round up) for any *COPY operation and added.
	CallValueTransferGas  uint64 = 9000   // Paid for CALL when the value transfer is non-zero.
	CallNewAccountGas     uint64 = 25000  // Paid for CALL when the destination address didn't exist prior.
	TxGas                 uint64 = 21000  // Per transaction not creating a contract. NOTE: Not payable on data of calls between transactions.
	SystemTxsGas          uint64 = 500000 // The gas reserved for system txs; only for parlia consensus
	TxGasContractCreation uint64 = 53000  // Per transaction that creates a contract. NOTE: Not payable on data of calls between transactions.
	TxDataZeroGas         uint64 = 4      // Per byte of data attached to a transaction that equals zero. NOTE: Not payable on data of calls between transactions.
	QuadCoeffDiv          uint64 = 512    // Divisor for the quadratic particle of the memory cost equation.
	LogDataGas            uint64 = 8      // Per byte in a LOG* operation's data.
	CallStipend           uint64 = 2300   // Free gas given at beginning of call.
>>>>>>> 6ebcb280

	Sha3Gas     uint64 = 30 // Once per SHA3 operation.
	Sha3WordGas uint64 = 6  // Once per word of the SHA3 operation's data.

	SstoreSetGas    uint64 = 20000 // Once per SLOAD operation.
	SstoreResetGas  uint64 = 5000  // Once per SSTORE operation if the zeroness changes from zero.
	SstoreClearGas  uint64 = 5000  // Once per SSTORE operation if the zeroness doesn't change.
	SstoreRefundGas uint64 = 15000 // Once per SSTORE operation if the zeroness changes to zero.

	NetSstoreNoopGas  uint64 = 200   // Once per SSTORE operation if the value doesn't change.
	NetSstoreInitGas  uint64 = 20000 // Once per SSTORE operation from clean zero.
	NetSstoreCleanGas uint64 = 5000  // Once per SSTORE operation from clean non-zero.
	NetSstoreDirtyGas uint64 = 200   // Once per SSTORE operation from dirty.

	NetSstoreClearRefund      uint64 = 15000 // Once per SSTORE operation for clearing an originally existing storage slot
	NetSstoreResetRefund      uint64 = 4800  // Once per SSTORE operation for resetting to the original non-zero value
	NetSstoreResetClearRefund uint64 = 19800 // Once per SSTORE operation for resetting to the original zero value

	SstoreSentryGasEIP2200            uint64 = 2300  // Minimum gas required to be present for an SSTORE call, not consumed
	SstoreSetGasEIP2200               uint64 = 20000 // Once per SSTORE operation from clean zero to non-zero
	SstoreResetGasEIP2200             uint64 = 5000  // Once per SSTORE operation from clean non-zero to something else
	SstoreClearsScheduleRefundEIP2200 uint64 = 15000 // Once per SSTORE operation for clearing an originally existing storage slot

	ColdAccountAccessCostEIP2929 = uint64(2600) // COLD_ACCOUNT_ACCESS_COST
	ColdSloadCostEIP2929         = uint64(2100) // COLD_SLOAD_COST
	WarmStorageReadCostEIP2929   = uint64(100)  // WARM_STORAGE_READ_COST

	// In EIP-2200: SstoreResetGas was 5000.
	// In EIP-2929: SstoreResetGas was changed to '5000 - COLD_SLOAD_COST'.
	// In EIP-3529: SSTORE_CLEARS_SCHEDULE is defined as SSTORE_RESET_GAS + ACCESS_LIST_STORAGE_KEY_COST
	// Which becomes: 5000 - 2100 + 1900 = 4800
	SstoreClearsScheduleRefundEIP3529 uint64 = SstoreResetGasEIP2200 - ColdSloadCostEIP2929 + TxAccessListStorageKeyGas

	JumpdestGas   uint64 = 1     // Once per JUMPDEST operation.
	EpochDuration uint64 = 30000 // Duration between proof-of-work epochs.

	CreateDataGas         uint64 = 200   //
	CallCreateDepth       uint64 = 1024  // Maximum depth of call/create stack.
	ExpGas                uint64 = 10    // Once per EXP instruction
	LogGas                uint64 = 375   // Per LOG* operation.
	CopyGas               uint64 = 3     //
	StackLimit            uint64 = 1024  // Maximum size of VM stack allowed.
	TierStepGas           uint64 = 0     // Once per operation, for a selection of them.
	LogTopicGas           uint64 = 375   // Multiplied by the * of the LOG*, per LOG transaction. e.g. LOG0 incurs 0 * c_txLogTopicGas, LOG4 incurs 4 * c_txLogTopicGas.
	CreateGas             uint64 = 32000 // Once per CREATE operation & contract-creation transaction.
	Create2Gas            uint64 = 32000 // Once per CREATE2 operation
	SelfdestructRefundGas uint64 = 24000 // Refunded following a selfdestruct operation.
	MemoryGas             uint64 = 3     // Times the address of the (highest referenced byte in memory + 1). NOTE: referencing happens on read, write and in instructions such as RETURN and CALL.

	TxDataNonZeroGasFrontier  uint64 = 68   // Per byte of data attached to a transaction that is not equal to zero. NOTE: Not payable on data of calls between transactions.
	TxDataNonZeroGasEIP2028   uint64 = 16   // Per byte of non zero data attached to a transaction after EIP 2028 (part in Istanbul)
	TxAccessListAddressGas    uint64 = 2400 // Per address specified in EIP 2930 access list
	TxAccessListStorageKeyGas uint64 = 1900 // Per storage key specified in EIP 2930 access list

	// These have been changed during the course of the chain
	CallGasFrontier              uint64 = 40  // Once per CALL operation & message call transaction.
	CallGasEIP150                uint64 = 700 // Static portion of gas for CALL-derivates after EIP 150 (Tangerine)
	BalanceGasFrontier           uint64 = 20  // The cost of a BALANCE operation
	BalanceGasEIP150             uint64 = 400 // The cost of a BALANCE operation after Tangerine
	BalanceGasEIP1884            uint64 = 700 // The cost of a BALANCE operation after EIP 1884 (part of Istanbul)
	ExtcodeSizeGasFrontier       uint64 = 20  // Cost of EXTCODESIZE before EIP 150 (Tangerine)
	ExtcodeSizeGasEIP150         uint64 = 700 // Cost of EXTCODESIZE after EIP 150 (Tangerine)
	SloadGasFrontier             uint64 = 50
	SloadGasEIP150               uint64 = 200
	SloadGasEIP1884              uint64 = 800  // Cost of SLOAD after EIP 1884 (part of Istanbul)
	SloadGasEIP2200              uint64 = 800  // Cost of SLOAD after EIP 2200 (part of Istanbul)
	ExtcodeHashGasConstantinople uint64 = 400  // Cost of EXTCODEHASH (introduced in Constantinople)
	ExtcodeHashGasEIP1884        uint64 = 700  // Cost of EXTCODEHASH after EIP 1884 (part in Istanbul)
	SelfdestructGasEIP150        uint64 = 5000 // Cost of SELFDESTRUCT post EIP 150 (Tangerine)

	// EXP has a dynamic portion depending on the size of the exponent
	ExpByteFrontier uint64 = 10 // was set to 10 in Frontier
	ExpByteEIP158   uint64 = 50 // was raised to 50 during Eip158 (Spurious Dragon)

	// Extcodecopy has a dynamic AND a static cost. This represents only the
	// static portion of the gas. It was changed during EIP 150 (Tangerine)
	ExtcodeCopyBaseFrontier uint64 = 20
	ExtcodeCopyBaseEIP150   uint64 = 700

	// CreateBySelfdestructGas is used when the refunded account is one that does
	// not exist. This logic is similar to call.
	// Introduced in Tangerine Whistle (Eip 150)
	CreateBySelfdestructGas uint64 = 25000

	BaseFeeChangeDenominator = 8          // Bounds the amount the base fee can change between blocks.
	ElasticityMultiplier     = 2          // Bounds the maximum gas limit an EIP-1559 block may have.
	InitialBaseFee           = 1000000000 // Initial base fee for EIP-1559 blocks.

	MaxCodeSize = 24576 // Maximum bytecode to permit for a contract

	// Precompiled contract gas prices

	TendermintHeaderValidateGas uint64 = 3000 // Gas for validate tendermiint consensus state
	IAVLMerkleProofValidateGas  uint64 = 3000 // Gas for validate merkle proof

	EcrecoverGas        uint64 = 3000 // Elliptic curve sender recovery gas price
	Sha256BaseGas       uint64 = 60   // Base price for a SHA256 operation
	Sha256PerWordGas    uint64 = 12   // Per-word price for a SHA256 operation
	Ripemd160BaseGas    uint64 = 600  // Base price for a RIPEMD160 operation
	Ripemd160PerWordGas uint64 = 120  // Per-word price for a RIPEMD160 operation
	IdentityBaseGas     uint64 = 15   // Base price for a data copy operation
	IdentityPerWordGas  uint64 = 3    // Per-work price for a data copy operation

	Bn256AddGasByzantium             uint64 = 500    // Byzantium gas needed for an elliptic curve addition
	Bn256AddGasIstanbul              uint64 = 150    // Gas needed for an elliptic curve addition
	Bn256ScalarMulGasByzantium       uint64 = 40000  // Byzantium gas needed for an elliptic curve scalar multiplication
	Bn256ScalarMulGasIstanbul        uint64 = 6000   // Gas needed for an elliptic curve scalar multiplication
	Bn256PairingBaseGasByzantium     uint64 = 100000 // Byzantium base price for an elliptic curve pairing check
	Bn256PairingBaseGasIstanbul      uint64 = 45000  // Base price for an elliptic curve pairing check
	Bn256PairingPerPointGasByzantium uint64 = 80000  // Byzantium per-point price for an elliptic curve pairing check
	Bn256PairingPerPointGasIstanbul  uint64 = 34000  // Per-point price for an elliptic curve pairing check

	Bls12381G1AddGas          uint64 = 600    // Price for BLS12-381 elliptic curve G1 point addition
	Bls12381G1MulGas          uint64 = 12000  // Price for BLS12-381 elliptic curve G1 point scalar multiplication
	Bls12381G2AddGas          uint64 = 4500   // Price for BLS12-381 elliptic curve G2 point addition
	Bls12381G2MulGas          uint64 = 55000  // Price for BLS12-381 elliptic curve G2 point scalar multiplication
	Bls12381PairingBaseGas    uint64 = 115000 // Base gas price for BLS12-381 elliptic curve pairing check
	Bls12381PairingPerPairGas uint64 = 23000  // Per-point pair gas price for BLS12-381 elliptic curve pairing check
	Bls12381MapG1Gas          uint64 = 5500   // Gas price for BLS12-381 mapping field element to G1 operation
	Bls12381MapG2Gas          uint64 = 110000 // Gas price for BLS12-381 mapping field element to G2 operation

	// The Refund Quotient is the cap on how much of the used gas can be refunded. Before EIP-3529,
	// up to half the consumed gas could be refunded. Redefined as 1/5th in EIP-3529
	RefundQuotient        uint64 = 2
	RefundQuotientEIP3529 uint64 = 5
)

// Gas discount table for BLS12-381 G1 and G2 multi exponentiation operations
var Bls12381MultiExpDiscountTable = [128]uint64{1200, 888, 764, 641, 594, 547, 500, 453, 438, 423, 408, 394, 379, 364, 349, 334, 330, 326, 322, 318, 314, 310, 306, 302, 298, 294, 289, 285, 281, 277, 273, 269, 268, 266, 265, 263, 262, 260, 259, 257, 256, 254, 253, 251, 250, 248, 247, 245, 244, 242, 241, 239, 238, 236, 235, 233, 232, 231, 229, 228, 226, 225, 223, 222, 221, 220, 219, 219, 218, 217, 216, 216, 215, 214, 213, 213, 212, 211, 211, 210, 209, 208, 208, 207, 206, 205, 205, 204, 203, 202, 202, 201, 200, 199, 199, 198, 197, 196, 196, 195, 194, 193, 193, 192, 191, 191, 190, 189, 188, 188, 187, 186, 185, 185, 184, 183, 182, 182, 181, 180, 179, 179, 178, 177, 176, 176, 175, 174}

var (
	DifficultyBoundDivisor = big.NewInt(2048)   // The bound divisor of the difficulty, used in the update calculations.
	GenesisDifficulty      = big.NewInt(131072) // Difficulty of the Genesis block.
	MinimumDifficulty      = big.NewInt(131072) // The minimum that the difficulty may ever be.
	DurationLimit          = big.NewInt(13)     // The decision boundary on the blocktime duration used to determine whether difficulty should go up or not.
)

func ApplyBinanceSmartChainParams() {
	GasLimitBoundDivisor = 256
}<|MERGE_RESOLUTION|>--- conflicted
+++ resolved
@@ -24,26 +24,9 @@
 )
 
 const (
-<<<<<<< HEAD
-	GasLimitBoundDivisor uint64 = 1024               // The bound divisor of the gas limit, used in update calculations.
 	MinGasLimit          uint64 = 5000               // Minimum the gas limit may ever be.
 	MaxGasLimit          uint64 = 0x7fffffffffffffff // Maximum the gas limit may ever be.
 	GenesisGasLimit      uint64 = 4712388            // Gas limit of the Genesis block.
-
-	MaximumExtraDataSize  uint64 = 32    // Maximum size extra data may be after Genesis.
-	ExpByteGas            uint64 = 10    // Times ceil(log256(exponent)) for the EXP instruction.
-	SloadGas              uint64 = 50    // Multiplied by the number of 32-byte words that are copied (round up) for any *COPY operation and added.
-	CallValueTransferGas  uint64 = 9000  // Paid for CALL when the value transfer is non-zero.
-	CallNewAccountGas     uint64 = 25000 // Paid for CALL when the destination address didn't exist prior.
-	TxGas                 uint64 = 21000 // Per transaction not creating a contract. NOTE: Not payable on data of calls between transactions.
-	TxGasContractCreation uint64 = 53000 // Per transaction that creates a contract. NOTE: Not payable on data of calls between transactions.
-	TxDataZeroGas         uint64 = 4     // Per byte of data attached to a transaction that equals zero. NOTE: Not payable on data of calls between transactions.
-	QuadCoeffDiv          uint64 = 512   // Divisor for the quadratic particle of the memory cost equation.
-	LogDataGas            uint64 = 8     // Per byte in a LOG* operation's data.
-	CallStipend           uint64 = 2300  // Free gas given at beginning of call.
-=======
-	MinGasLimit     uint64 = 5000    // Minimum the gas limit may ever be.
-	GenesisGasLimit uint64 = 4712388 // Gas limit of the Genesis block.
 
 	MaximumExtraDataSize  uint64 = 32     // Maximum size extra data may be after Genesis.
 	ForkIDSize            uint64 = 4      // The length of fork id
@@ -58,7 +41,6 @@
 	QuadCoeffDiv          uint64 = 512    // Divisor for the quadratic particle of the memory cost equation.
 	LogDataGas            uint64 = 8      // Per byte in a LOG* operation's data.
 	CallStipend           uint64 = 2300   // Free gas given at beginning of call.
->>>>>>> 6ebcb280
 
 	Sha3Gas     uint64 = 30 // Once per SHA3 operation.
 	Sha3WordGas uint64 = 6  // Once per word of the SHA3 operation's data.
