--- conflicted
+++ resolved
@@ -162,23 +162,16 @@
 		}
 	}
 
-<<<<<<< HEAD
 	var newBlock *types.Block
 	if !vmConfig.ReadOnly {
 		var err error
 		if newBlock, err = FinalizeBlockExecution(engine, stateReader, block.Header(), block.Transactions(), block.Uncles(), stateWriter, chainConfig, ibs, &receipts, epochReader, chainReader, usedGas); err != nil {
 			return nil, err
-=======
+		}
+	}
+
 	if chainConfig.IsByzantium(header.Number.Uint64()) && !vmConfig.NoReceipts {
-		receiptSha := types.DeriveSha(receipts)
-		if receiptSha != block.ReceiptHash() {
-			return nil, fmt.Errorf("mismatched receipt headers for block %d", block.NumberU64())
->>>>>>> bbb3cc97
-		}
-	}
-
-	if chainConfig.IsByzantium(header.Number.Uint64()) && !vmConfig.NoReceipts {
-		if newBlock.ReceiptHash() != block.Header().ReceiptHash {
+		if newBlock.ReceiptHash() != block.ReceiptHash() {
 			return nil, fmt.Errorf("mismatched receipt headers for block %d (%s != %s)", block.NumberU64(), newBlock.ReceiptHash().Hex(), block.Header().ReceiptHash.Hex())
 		}
 	}
