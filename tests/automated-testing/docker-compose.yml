--- conflicted
+++ resolved
@@ -32,12 +32,8 @@
   rpcdaemon:
     profiles:
       - first
-<<<<<<< HEAD
     image: testinprod/op-erigon:$ERIGON_TAG
-=======
-    image: thorax/erigon:$ERIGON_TAG
     entrypoint: rpcdaemon
->>>>>>> 38fb38a9
     command: |
       --private.api.addr=erigon:9090 --http.api=admin,eth,erigon,web3,net,debug,trace,txpool,parity --http.addr=0.0.0.0 --http.vhosts=* --http.corsdomain=* --http.port=8545 --graphql --log.dir.path=/logs/node1
     volumes:
@@ -48,12 +44,8 @@
   rpcdaemon-node2:
     profiles:
       - second
-<<<<<<< HEAD
     image: testinprod/op-erigon:$ERIGON_TAG
-=======
-    image: thorax/erigon:$ERIGON_TAG
     entrypoint: rpcdaemon
->>>>>>> 38fb38a9
     command: |
       --private.api.addr=erigon-node2:9090 --http.api=admin,eth,erigon,web3,net,debug,trace,txpool,parity --http.addr=0.0.0.0 --http.vhosts=* --http.corsdomain=* --http.port=8545 --log.dir.path=/logs/node2
     volumes:
