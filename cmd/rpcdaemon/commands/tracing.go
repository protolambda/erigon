package commands

import (
	"context"
	"fmt"
	"math/big"
	"time"

	"github.com/holiman/uint256"
	jsoniter "github.com/json-iterator/go"
	"github.com/ledgerwatch/erigon-lib/common"
	"github.com/ledgerwatch/log/v3"

	"github.com/ledgerwatch/erigon/core/vm/evmtypes"

	"github.com/ledgerwatch/erigon/common/hexutil"
	"github.com/ledgerwatch/erigon/common/math"
	"github.com/ledgerwatch/erigon/core"
	"github.com/ledgerwatch/erigon/core/rawdb"
	"github.com/ledgerwatch/erigon/core/state"
	"github.com/ledgerwatch/erigon/core/types"
	"github.com/ledgerwatch/erigon/core/vm"
	"github.com/ledgerwatch/erigon/eth/tracers"
	"github.com/ledgerwatch/erigon/rpc"
	"github.com/ledgerwatch/erigon/turbo/adapter/ethapi"
	"github.com/ledgerwatch/erigon/turbo/rpchelper"
	"github.com/ledgerwatch/erigon/turbo/transactions"
)

// TraceBlockByNumber implements debug_traceBlockByNumber. Returns Geth style block traces.
func (api *PrivateDebugAPIImpl) TraceBlockByNumber(ctx context.Context, blockNum rpc.BlockNumber, config *tracers.TraceConfig, stream *jsoniter.Stream) error {
	return api.traceBlock(ctx, rpc.BlockNumberOrHashWithNumber(blockNum), config, stream)
}

// TraceBlockByHash implements debug_traceBlockByHash. Returns Geth style block traces.
func (api *PrivateDebugAPIImpl) TraceBlockByHash(ctx context.Context, hash common.Hash, config *tracers.TraceConfig, stream *jsoniter.Stream) error {
	return api.traceBlock(ctx, rpc.BlockNumberOrHashWithHash(hash, true), config, stream)
}

func (api *PrivateDebugAPIImpl) traceBlock(ctx context.Context, blockNrOrHash rpc.BlockNumberOrHash, config *tracers.TraceConfig, stream *jsoniter.Stream) error {
	tx, err := api.db.BeginRo(ctx)
	if err != nil {
		stream.WriteNil()
		return err
	}
	defer tx.Rollback()
	var (
		block    *types.Block
		number   rpc.BlockNumber
		numberOk bool
		hash     common.Hash
		hashOk   bool
	)
	if number, numberOk = blockNrOrHash.Number(); numberOk {
		block, err = api.blockByRPCNumber(number, tx)
	} else if hash, hashOk = blockNrOrHash.Hash(); hashOk {
		block, err = api.blockByHashWithSenders(tx, hash)
	} else {
		return fmt.Errorf("invalid arguments; neither block nor hash specified")
	}

	if err != nil {
		stream.WriteNil()
		return err
	}

	if block == nil {
		if numberOk {
			return fmt.Errorf("invalid arguments; block with number %d not found", number)
		}
		return fmt.Errorf("invalid arguments; block with hash %x not found", hash)
	}

	chainConfig, err := api.chainConfig(tx)
	if err != nil {
		stream.WriteNil()
		return err
	}
	engine := api.engine()

	_, blockCtx, _, ibs, _, err := transactions.ComputeTxEnv(ctx, engine, block, chainConfig, api._blockReader, tx, 0, api.historyV3(tx))
	if err != nil {
		stream.WriteNil()
		return err
	}

	signer := types.MakeSigner(chainConfig, block.NumberU64())
	rules := chainConfig.Rules(block.NumberU64(), block.Time())
	stream.WriteArrayStart()
	for idx, txn := range block.Transactions() {
		stream.WriteObjectStart()
		stream.WriteObjectField("result")
		select {
		default:
		case <-ctx.Done():
			stream.WriteNil()
			return ctx.Err()
		}
		ibs.Prepare(txn.Hash(), block.Hash(), idx)
		msg, _ := txn.AsMessage(*signer, block.BaseFee(), rules)

		if msg.FeeCap().IsZero() && engine != nil {
			syscall := func(contract common.Address, data []byte) ([]byte, error) {
				return core.SysCallContract(contract, data, *chainConfig, ibs, block.Header(), engine, true /* constCall */)
			}
			msg.SetIsFree(engine.IsServiceTransaction(msg.From(), syscall))
		}

		txCtx := evmtypes.TxContext{
			TxHash:   txn.Hash(),
			Origin:   msg.From(),
			GasPrice: msg.GasPrice(),
		}

		err = transactions.TraceTx(ctx, msg, blockCtx, txCtx, ibs, config, chainConfig, stream, api.evmCallTimeout)
		if err == nil {
			err = ibs.FinalizeTx(rules, state.NewNoopWriter())
		}
		stream.WriteObjectEnd()

		// if we have an error we want to output valid json for it before continuing after clearing down potential writes to the stream
		if err != nil {
			stream.WriteMore()
			stream.WriteObjectStart()
			err = rpc.HandleError(err, stream)
			stream.WriteObjectEnd()
			if err != nil {
				return err
			}
		}
		if idx != len(block.Transactions())-1 {
			stream.WriteMore()
		}
		stream.Flush()
	}
	stream.WriteArrayEnd()
	stream.Flush()
	return nil
}

// TraceTransaction implements debug_traceTransaction. Returns Geth style transaction traces.
func (api *PrivateDebugAPIImpl) TraceTransaction(ctx context.Context, hash common.Hash, config *tracers.TraceConfig, stream *jsoniter.Stream) error {
	tx, err := api.db.BeginRo(ctx)
	if err != nil {
		stream.WriteNil()
		return err
	}
	defer tx.Rollback()
	chainConfig, err := api.chainConfig(tx)
	if err != nil {
		stream.WriteNil()
		return err
	}
	// Retrieve the transaction and assemble its EVM context
	blockNum, ok, err := api.txnLookup(ctx, tx, hash)
	if err != nil {
		stream.WriteNil()
		return err
	}
	if !ok {
		stream.WriteNil()
		return nil
	}
	// Private API returns 0 if transaction is not found.
	if blockNum == 0 && chainConfig.Bor != nil {
		blockNumPtr, err := rawdb.ReadBorTxLookupEntry(tx, hash)
		if err != nil {
			stream.WriteNil()
			return err
		}
		if blockNumPtr == nil {
			stream.WriteNil()
			return nil
		}
		blockNum = *blockNumPtr
	}
	block, err := api.blockByNumberWithSenders(tx, blockNum)
	if err != nil {
		stream.WriteNil()
		return err
	}
	if block == nil {
		stream.WriteNil()
		return nil
	}
	var txnIndex uint64
	var txn types.Transaction
	for i, transaction := range block.Transactions() {
		if transaction.Hash() == hash {
			txnIndex = uint64(i)
			txn = transaction
			break
		}
	}
	if txn == nil {
		var borTx types.Transaction
		borTx, _, _, _, err = rawdb.ReadBorTransaction(tx, hash)
		if err != nil {
			stream.WriteNil()
			return err
		}

		if borTx != nil {
			stream.WriteNil()
			return nil
		}
		stream.WriteNil()
		return fmt.Errorf("transaction %#x not found", hash)
	}
	engine := api.engine()

	msg, blockCtx, txCtx, ibs, _, err := transactions.ComputeTxEnv(ctx, engine, block, chainConfig, api._blockReader, tx, int(txnIndex), api.historyV3(tx))
	if err != nil {
		stream.WriteNil()
		return err
	}
	// Trace the transaction and return
	return transactions.TraceTx(ctx, msg, blockCtx, txCtx, ibs, config, chainConfig, stream, api.evmCallTimeout)
}

func (api *PrivateDebugAPIImpl) TraceCall(ctx context.Context, args ethapi.CallArgs, blockNrOrHash rpc.BlockNumberOrHash, config *tracers.TraceConfig, stream *jsoniter.Stream) error {
	dbtx, err := api.db.BeginRo(ctx)
	if err != nil {
		return fmt.Errorf("create ro transaction: %v", err)
	}
	defer dbtx.Rollback()

	chainConfig, err := api.chainConfig(dbtx)
	if err != nil {
		return fmt.Errorf("read chain config: %v", err)
	}
	engine := api.engine()

	blockNumber, hash, _, err := rpchelper.GetBlockNumber(blockNrOrHash, dbtx, api.filters)
	if err != nil {
		return fmt.Errorf("get block number: %v", err)
	}

	stateReader, err := rpchelper.CreateStateReader(ctx, dbtx, blockNrOrHash, 0, api.filters, api.stateCache, api.historyV3(dbtx), chainConfig.ChainName)
	if err != nil {
		return fmt.Errorf("create state reader: %v", err)
	}
	header, err := api._blockReader.Header(context.Background(), dbtx, hash, blockNumber)
	if err != nil {
		return fmt.Errorf("could not fetch header %d(%x): %v", blockNumber, hash, err)
	}
	if header == nil {
		return fmt.Errorf("block %d(%x) not found", blockNumber, hash)
	}
	ibs := state.New(stateReader)

	if config != nil && config.StateOverrides != nil {
		if err := config.StateOverrides.Override(ibs); err != nil {
			return fmt.Errorf("override state: %v", err)
		}
	}

	var baseFee *uint256.Int
	if header != nil && header.BaseFee != nil {
		var overflow bool
		baseFee, overflow = uint256.FromBig(header.BaseFee)
		if overflow {
			return fmt.Errorf("header.BaseFee uint256 overflow")
		}
	}
	msg, err := args.ToMessage(api.GasCap, baseFee)
	if err != nil {
		return fmt.Errorf("convert args to msg: %v", err)
	}

<<<<<<< HEAD
	blockCtx := transactions.NewEVMBlockContext(engine, header, blockNrOrHash.RequireCanonical, dbtx, api._blockReader)
	txCtx := core.NewEVMTxContext(msg)
=======
	blockCtx, txCtx := transactions.GetEvmContext(msg, header, blockNrOrHash.RequireCanonical, dbtx, api._blockReader)
	blockCtx.L1CostFunc = types.NewL1CostFunc(chainConfig, ibs)
>>>>>>> 505536d4
	// Trace the transaction and return
	return transactions.TraceTx(ctx, msg, blockCtx, txCtx, ibs, config, chainConfig, stream, api.evmCallTimeout)
}

func (api *PrivateDebugAPIImpl) TraceCallMany(ctx context.Context, bundles []Bundle, simulateContext StateContext, config *tracers.TraceConfig, stream *jsoniter.Stream) error {
	var (
		hash               common.Hash
		replayTransactions types.Transactions
		evm                *vm.EVM
		blockCtx           evmtypes.BlockContext
		txCtx              evmtypes.TxContext
		overrideBlockHash  map[uint64]common.Hash
		baseFee            uint256.Int
	)

	overrideBlockHash = make(map[uint64]common.Hash)
	tx, err := api.db.BeginRo(ctx)
	if err != nil {
		stream.WriteNil()
		return err
	}
	defer tx.Rollback()
	chainConfig, err := api.chainConfig(tx)
	if err != nil {
		stream.WriteNil()
		return err
	}
	if len(bundles) == 0 {
		stream.WriteNil()
		return fmt.Errorf("empty bundles")
	}
	empty := true
	for _, bundle := range bundles {
		if len(bundle.Transactions) != 0 {
			empty = false
		}
	}

	if empty {
		stream.WriteNil()
		return fmt.Errorf("empty bundles")
	}

	defer func(start time.Time) { log.Trace("Tracing CallMany finished", "runtime", time.Since(start)) }(time.Now())

	blockNum, hash, _, err := rpchelper.GetBlockNumber(simulateContext.BlockNumber, tx, api.filters)
	if err != nil {
		stream.WriteNil()
		return err
	}

	block, err := api.blockByNumberWithSenders(tx, blockNum)
	if err != nil {
		stream.WriteNil()
		return err
	}

	// -1 is a default value for transaction index.
	// If it's -1, we will try to replay every single transaction in that block
	transactionIndex := -1

	if simulateContext.TransactionIndex != nil {
		transactionIndex = *simulateContext.TransactionIndex
	}

	if transactionIndex == -1 {
		transactionIndex = len(block.Transactions())
	}

	replayTransactions = block.Transactions()[:transactionIndex]

	stateReader, err := rpchelper.CreateStateReader(ctx, tx, rpc.BlockNumberOrHashWithNumber(rpc.BlockNumber(blockNum-1)), 0, api.filters, api.stateCache, api.historyV3(tx), chainConfig.ChainName)
	if err != nil {
		stream.WriteNil()
		return err
	}

	st := state.New(stateReader)

	parent := block.Header()

	if parent == nil {
		stream.WriteNil()
		return fmt.Errorf("block %d(%x) not found", blockNum, hash)
	}

	getHash := func(i uint64) common.Hash {
		if hash, ok := overrideBlockHash[i]; ok {
			return hash
		}
		hash, err := rawdb.ReadCanonicalHash(tx, i)
		if err != nil {
			log.Debug("Can't get block hash by number", "number", i, "only-canonical", true)
		}
		return hash
	}

	if parent.BaseFee != nil {
		baseFee.SetFromBig(parent.BaseFee)
	}

	blockCtx = evmtypes.BlockContext{
		CanTransfer: core.CanTransfer,
		Transfer:    core.Transfer,
		GetHash:     getHash,
		Coinbase:    parent.Coinbase,
		BlockNumber: parent.Number.Uint64(),
		Time:        parent.Time,
		Difficulty:  new(big.Int).Set(parent.Difficulty),
		GasLimit:    parent.GasLimit,
		BaseFee:     &baseFee,
	}

	// Get a new instance of the EVM
	evm = vm.NewEVM(blockCtx, txCtx, st, chainConfig, vm.Config{Debug: false})
	signer := types.MakeSigner(chainConfig, blockNum)
	rules := chainConfig.Rules(blockNum, blockCtx.Time)

	// Setup the gas pool (also for unmetered requests)
	// and apply the message.
	gp := new(core.GasPool).AddGas(math.MaxUint64)
	for idx, txn := range replayTransactions {
		st.Prepare(txn.Hash(), block.Hash(), idx)
		msg, err := txn.AsMessage(*signer, block.BaseFee(), rules)
		if err != nil {
			stream.WriteNil()
			return err
		}
		txCtx = core.NewEVMTxContext(msg)
		evm = vm.NewEVM(blockCtx, txCtx, evm.IntraBlockState(), chainConfig, vm.Config{Debug: false})
		// Execute the transaction message
		_, err = core.ApplyMessage(evm, msg, gp, true /* refunds */, false /* gasBailout */)
		if err != nil {
			stream.WriteNil()
			return err
		}
		_ = st.FinalizeTx(rules, state.NewNoopWriter())

	}

	// after replaying the txns, we want to overload the state
	if config.StateOverrides != nil {
		err = config.StateOverrides.Override(evm.IntraBlockState().(*state.IntraBlockState))
		if err != nil {
			stream.WriteNil()
			return err
		}
	}

	stream.WriteArrayStart()
	for bundle_index, bundle := range bundles {
		stream.WriteArrayStart()
		// first change blockContext
		blockHeaderOverride(&blockCtx, bundle.BlockOverride, overrideBlockHash)
		for txn_index, txn := range bundle.Transactions {
			if txn.Gas == nil || *(txn.Gas) == 0 {
				txn.Gas = (*hexutil.Uint64)(&api.GasCap)
			}
			msg, err := txn.ToMessage(api.GasCap, blockCtx.BaseFee)
			if err != nil {
				stream.WriteNil()
				return err
			}
			txCtx = core.NewEVMTxContext(msg)
			ibs := evm.IntraBlockState().(*state.IntraBlockState)
			ibs.Prepare(common.Hash{}, parent.Hash(), txn_index)
			err = transactions.TraceTx(ctx, msg, blockCtx, txCtx, evm.IntraBlockState(), config, chainConfig, stream, api.evmCallTimeout)

			if err != nil {
				stream.WriteNil()
				return err
			}

			_ = ibs.FinalizeTx(rules, state.NewNoopWriter())

			if txn_index < len(bundle.Transactions)-1 {
				stream.WriteMore()
			}
		}
		stream.WriteArrayEnd()

		if bundle_index < len(bundles)-1 {
			stream.WriteMore()
		}
		blockCtx.BlockNumber++
		blockCtx.Time++
	}
	stream.WriteArrayEnd()
	return nil
}<|MERGE_RESOLUTION|>--- conflicted
+++ resolved
@@ -268,13 +268,9 @@
 		return fmt.Errorf("convert args to msg: %v", err)
 	}
 
-<<<<<<< HEAD
 	blockCtx := transactions.NewEVMBlockContext(engine, header, blockNrOrHash.RequireCanonical, dbtx, api._blockReader)
 	txCtx := core.NewEVMTxContext(msg)
-=======
-	blockCtx, txCtx := transactions.GetEvmContext(msg, header, blockNrOrHash.RequireCanonical, dbtx, api._blockReader)
 	blockCtx.L1CostFunc = types.NewL1CostFunc(chainConfig, ibs)
->>>>>>> 505536d4
 	// Trace the transaction and return
 	return transactions.TraceTx(ctx, msg, blockCtx, txCtx, ibs, config, chainConfig, stream, api.evmCallTimeout)
 }
