package commands

import (
	"context"
	"fmt"
	"math/big"
	"time"

	"github.com/ledgerwatch/erigon-lib/common"
	"github.com/ledgerwatch/erigon-lib/common/hexutility"
	"github.com/ledgerwatch/erigon-lib/kv"
	"github.com/ledgerwatch/log/v3"

	"github.com/ledgerwatch/erigon/cl/clparams"
	"github.com/ledgerwatch/erigon/common/hexutil"
	"github.com/ledgerwatch/erigon/common/math"
	"github.com/ledgerwatch/erigon/core"
	"github.com/ledgerwatch/erigon/core/rawdb"
	"github.com/ledgerwatch/erigon/core/state"
	"github.com/ledgerwatch/erigon/core/types"
	"github.com/ledgerwatch/erigon/core/vm"
	"github.com/ledgerwatch/erigon/crypto/cryptopool"
	"github.com/ledgerwatch/erigon/rpc"
	"github.com/ledgerwatch/erigon/turbo/adapter/ethapi"
	"github.com/ledgerwatch/erigon/turbo/rpchelper"
	"github.com/ledgerwatch/erigon/turbo/transactions"
)

func (api *APIImpl) CallBundle(ctx context.Context, txHashes []common.Hash, stateBlockNumberOrHash rpc.BlockNumberOrHash, timeoutMilliSecondsPtr *int64) (map[string]interface{}, error) {
	tx, err := api.db.BeginRo(ctx)
	if err != nil {
		return nil, err
	}
	defer tx.Rollback()

	chainConfig, err := api.chainConfig(tx)
	if err != nil {
		return nil, err
	}
	engine := api.engine()

	if len(txHashes) == 0 {
		return nil, nil
	}

	var txs types.Transactions

	for _, txHash := range txHashes {
		blockNum, ok, err := api.txnLookup(ctx, tx, txHash)
		if err != nil {
			return nil, err
		}
		if !ok {
			return nil, nil
		}
		block, err := api.blockByNumberWithSenders(tx, blockNum)
		if err != nil {
			return nil, err
		}
		if block == nil {
			return nil, nil
		}
		var txn types.Transaction
		for _, transaction := range block.Transactions() {
			if transaction.Hash() == txHash {
				txn = transaction
				break
			}
		}
		if txn == nil {
			return nil, nil // not error, see https://github.com/ledgerwatch/turbo-geth/issues/1645
		}
		txs = append(txs, txn)
	}
	defer func(start time.Time) { log.Trace("Executing EVM call finished", "runtime", time.Since(start)) }(time.Now())

	stateBlockNumber, hash, latest, err := rpchelper.GetBlockNumber(stateBlockNumberOrHash, tx, api.filters)
	if err != nil {
		return nil, err
	}
	var stateReader state.StateReader
	if latest {
		cacheView, err := api.stateCache.View(ctx, tx)
		if err != nil {
			return nil, err
		}
		stateReader = state.NewCachedReader2(cacheView, tx)
	} else {
		stateReader, err = rpchelper.CreateHistoryStateReader(tx, stateBlockNumber+1, 0, api.historyV3(tx), chainConfig.ChainName)
		if err != nil {
			return nil, err
		}
	}
	ibs := state.New(stateReader)

	parent := rawdb.ReadHeader(tx, hash, stateBlockNumber)
	if parent == nil {
		return nil, fmt.Errorf("block %d(%x) not found", stateBlockNumber, hash)
	}

	blockNumber := stateBlockNumber + 1

	timestamp := parent.Time + clparams.MainnetBeaconConfig.SecondsPerSlot

	coinbase := parent.Coinbase
	header := &types.Header{
		ParentHash: parent.Hash(),
		Number:     big.NewInt(int64(blockNumber)),
		GasLimit:   parent.GasLimit,
		Time:       timestamp,
		Difficulty: parent.Difficulty,
		Coinbase:   coinbase,
	}

	signer := types.MakeSigner(chainConfig, blockNumber)
	rules := chainConfig.Rules(blockNumber, timestamp)
	firstMsg, err := txs[0].AsMessage(*signer, nil, rules)
	if err != nil {
		return nil, err
	}

<<<<<<< HEAD
	blockCtx := transactions.NewEVMBlockContext(engine, header, stateBlockNumberOrHash.RequireCanonical, tx, api._blockReader)
	txCtx := core.NewEVMTxContext(firstMsg)
	// Get a new instance of the EVM
	evm := vm.NewEVM(blockCtx, txCtx, ibs, chainConfig, vm.Config{Debug: false})
=======
	blockCtx, txCtx := transactions.GetEvmContext(firstMsg, header, stateBlockNumberOrHash.RequireCanonical, tx, api._blockReader)
	blockCtx.L1CostFunc = types.NewL1CostFunc(chainConfig, st)
	evm := vm.NewEVM(blockCtx, txCtx, st, chainConfig, vm.Config{Debug: false})
>>>>>>> 505536d4

	timeoutMilliSeconds := int64(5000)
	if timeoutMilliSecondsPtr != nil {
		timeoutMilliSeconds = *timeoutMilliSecondsPtr
	}
	timeout := time.Millisecond * time.Duration(timeoutMilliSeconds)
	// Setup context so it may be cancelled the call has completed
	// or, in case of unmetered gas, setup a context with a timeout.
	var cancel context.CancelFunc
	if timeout > 0 {
		ctx, cancel = context.WithTimeout(ctx, timeout)
	} else {
		ctx, cancel = context.WithCancel(ctx)
	}
	// Make sure the context is cancelled when the call has completed
	// this makes sure resources are cleaned up.
	defer cancel()

	// Wait for the context to be done and cancel the evm. Even if the
	// EVM has finished, cancelling may be done (repeatedly)
	go func() {
		<-ctx.Done()
		evm.Cancel()
	}()

	// Setup the gas pool (also for unmetered requests)
	// and apply the message.
	gp := new(core.GasPool).AddGas(math.MaxUint64)

	results := []map[string]interface{}{}

	bundleHash := cryptopool.NewLegacyKeccak256()
	defer cryptopool.ReturnToPoolKeccak256(bundleHash)

	for _, txn := range txs {
		msg, err := txn.AsMessage(*signer, nil, rules)
		msg.SetCheckNonce(false)
		if err != nil {
			return nil, err
		}
		// Execute the transaction message
		result, err := core.ApplyMessage(evm, msg, gp, true /* refunds */, false /* gasBailout */)
		if err != nil {
			return nil, err
		}
		// If the timer caused an abort, return an appropriate error message
		if evm.Cancelled() {
			return nil, fmt.Errorf("execution aborted (timeout = %v)", timeout)
		}

		txHash := txn.Hash().String()
		jsonResult := map[string]interface{}{
			"txHash":  txHash,
			"gasUsed": result.UsedGas,
		}
		bundleHash.Write(txn.Hash().Bytes())
		if result.Err != nil {
			jsonResult["error"] = result.Err.Error()
		} else {
			jsonResult["value"] = common.BytesToHash(result.Return())
		}

		results = append(results, jsonResult)
	}

	ret := map[string]interface{}{}
	ret["results"] = results
	ret["bundleHash"] = hexutility.Encode(bundleHash.Sum(nil))
	return ret, nil
}

// GetBlockByNumber implements eth_getBlockByNumber. Returns information about a block given the block's number.
func (api *APIImpl) GetBlockByNumber(ctx context.Context, number rpc.BlockNumber, fullTx bool) (map[string]interface{}, error) {
	tx, err := api.db.BeginRo(ctx)
	if err != nil {
		return nil, err
	}
	defer tx.Rollback()
	b, err := api.blockByNumber(ctx, number, tx)
	if err != nil {
		return nil, err
	}
	if b == nil {
		return nil, nil
	}
	additionalFields := make(map[string]interface{})
	td, err := rawdb.ReadTd(tx, b.Hash(), b.NumberU64())
	if err != nil {
		return nil, err
	}
	if td != nil {
		additionalFields["totalDifficulty"] = (*hexutil.Big)(td)
	}

	chainConfig, err := api.chainConfig(tx)
	if err != nil {
		return nil, err
	}
	var borTx types.Transaction
	var borTxHash common.Hash
	if chainConfig.Bor != nil {
		borTx, _, _, _ = rawdb.ReadBorTransactionForBlock(tx, b)
		if borTx != nil {
			borTxHash = types.ComputeBorTxHash(b.NumberU64(), b.Hash())
		}
	}

	response, err := ethapi.RPCMarshalBlockEx(b, true, fullTx, borTx, borTxHash, additionalFields)
	if chainConfig.Bor != nil {
		response["miner"], _ = ecrecover(b.Header(), chainConfig.Bor)
	}
	if err == nil && number == rpc.PendingBlockNumber {
		// Pending blocks need to nil out a few fields
		for _, field := range []string{"hash", "nonce", "miner"} {
			response[field] = nil
		}
	}
	return response, err
}

// GetBlockByHash implements eth_getBlockByHash. Returns information about a block given the block's hash.
func (api *APIImpl) GetBlockByHash(ctx context.Context, numberOrHash rpc.BlockNumberOrHash, fullTx bool) (map[string]interface{}, error) {
	if numberOrHash.BlockHash == nil {
		// some web3.js based apps (like ethstats client) for some reason call
		// eth_getBlockByHash with a block number as a parameter
		// so no matter how weird that is, we would love to support that.
		if numberOrHash.BlockNumber == nil {
			return nil, nil // not error, see https://github.com/ledgerwatch/erigon/issues/1645
		}
		return api.GetBlockByNumber(ctx, *numberOrHash.BlockNumber, fullTx)
	}

	hash := *numberOrHash.BlockHash
	tx, err := api.db.BeginRo(ctx)
	if err != nil {
		return nil, err
	}
	defer tx.Rollback()

	additionalFields := make(map[string]interface{})

	block, err := api.blockByHashWithSenders(tx, hash)
	if err != nil {
		return nil, err
	}
	if block == nil {
		return nil, nil // not error, see https://github.com/ledgerwatch/erigon/issues/1645
	}
	number := block.NumberU64()

	td, err := rawdb.ReadTd(tx, hash, number)
	if err != nil {
		return nil, err
	}
	additionalFields["totalDifficulty"] = (*hexutil.Big)(td)

	chainConfig, err := api.chainConfig(tx)
	if err != nil {
		return nil, err
	}
	var borTx types.Transaction
	var borTxHash common.Hash
	if chainConfig.Bor != nil {
		borTx, _, _, _ = rawdb.ReadBorTransactionForBlock(tx, block)
		if borTx != nil {
			borTxHash = types.ComputeBorTxHash(block.NumberU64(), block.Hash())
		}
	}

	response, err := ethapi.RPCMarshalBlockEx(block, true, fullTx, borTx, borTxHash, additionalFields)

	if chainConfig.Bor != nil {
		response["miner"], _ = ecrecover(block.Header(), chainConfig.Bor)
	}

	if err == nil && int64(number) == rpc.PendingBlockNumber.Int64() {
		// Pending blocks need to nil out a few fields
		for _, field := range []string{"hash", "nonce", "miner"} {
			response[field] = nil
		}
	}
	return response, err
}

// GetBlockTransactionCountByNumber implements eth_getBlockTransactionCountByNumber. Returns the number of transactions in a block given the block's block number.
func (api *APIImpl) GetBlockTransactionCountByNumber(ctx context.Context, blockNr rpc.BlockNumber) (*hexutil.Uint, error) {
	tx, err := api.db.BeginRo(ctx)
	if err != nil {
		return nil, err
	}
	defer tx.Rollback()
	if blockNr == rpc.PendingBlockNumber {
		b, err := api.blockByRPCNumber(blockNr, tx)
		if err != nil {
			return nil, err
		}
		if b == nil {
			return nil, nil
		}
		n := hexutil.Uint(len(b.Transactions()))
		return &n, nil
	}
	blockNum, blockHash, _, err := rpchelper.GetBlockNumber(rpc.BlockNumberOrHashWithNumber(blockNr), tx, api.filters)
	if err != nil {
		return nil, err
	}
	_, txAmount, err := api._blockReader.Body(ctx, tx, blockHash, blockNum)
	if err != nil {
		return nil, err
	}

	if txAmount == 0 {
		return nil, nil
	}

	numOfTx := hexutil.Uint(txAmount)

	return &numOfTx, nil
}

// GetBlockTransactionCountByHash implements eth_getBlockTransactionCountByHash. Returns the number of transactions in a block given the block's block hash.
func (api *APIImpl) GetBlockTransactionCountByHash(ctx context.Context, blockHash common.Hash) (*hexutil.Uint, error) {
	tx, err := api.db.BeginRo(ctx)
	if err != nil {
		return nil, err
	}
	defer tx.Rollback()
	blockNum, _, _, err := rpchelper.GetBlockNumber(rpc.BlockNumberOrHash{BlockHash: &blockHash}, tx, nil)
	if err != nil {
		// (Compatibility) Every other node just return `null` for when the block does not exist.
		log.Debug("eth_getBlockTransactionCountByHash GetBlockNumber failed", "err", err)
		return nil, nil
	}
	_, txAmount, err := api._blockReader.Body(ctx, tx, blockHash, blockNum)
	if err != nil {
		return nil, err
	}

	if txAmount == 0 {
		return nil, nil
	}

	numOfTx := hexutil.Uint(txAmount)

	return &numOfTx, nil
}

func (api *APIImpl) blockByNumber(ctx context.Context, number rpc.BlockNumber, tx kv.Tx) (*types.Block, error) {
	if number != rpc.PendingBlockNumber {
		return api.blockByRPCNumber(number, tx)
	}

	if block := api.pendingBlock(); block != nil {
		return block, nil
	}

	block, err := api.ethBackend.PendingBlock(ctx)
	if err != nil {
		return nil, err
	}
	if block != nil {
		return block, nil
	}

	return api.blockByRPCNumber(number, tx)
}<|MERGE_RESOLUTION|>--- conflicted
+++ resolved
@@ -119,16 +119,11 @@
 		return nil, err
 	}
 
-<<<<<<< HEAD
 	blockCtx := transactions.NewEVMBlockContext(engine, header, stateBlockNumberOrHash.RequireCanonical, tx, api._blockReader)
 	txCtx := core.NewEVMTxContext(firstMsg)
+	blockCtx.L1CostFunc = types.NewL1CostFunc(chainConfig, st)
 	// Get a new instance of the EVM
 	evm := vm.NewEVM(blockCtx, txCtx, ibs, chainConfig, vm.Config{Debug: false})
-=======
-	blockCtx, txCtx := transactions.GetEvmContext(firstMsg, header, stateBlockNumberOrHash.RequireCanonical, tx, api._blockReader)
-	blockCtx.L1CostFunc = types.NewL1CostFunc(chainConfig, st)
-	evm := vm.NewEVM(blockCtx, txCtx, st, chainConfig, vm.Config{Debug: false})
->>>>>>> 505536d4
 
 	timeoutMilliSeconds := int64(5000)
 	if timeoutMilliSecondsPtr != nil {
