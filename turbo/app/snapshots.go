--- conflicted
+++ resolved
@@ -168,14 +168,10 @@
 		var EOL = []byte("\n")
 		for g.HasNext() {
 			buf, _ := g.Next(buf[:0])
-<<<<<<< HEAD
 			if len(buf) > 0 {
-
 				fmt.Printf("compress len: %d\n", len(buf))
 				panic(1)
 			}
-=======
->>>>>>> 594477ab
 			if _, err := wr.Write(buf); err != nil {
 				return err
 			}
