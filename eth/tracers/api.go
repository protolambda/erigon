--- conflicted
+++ resolved
@@ -10,18 +10,10 @@
 // TraceConfig holds extra parameters to trace functions.
 type TraceConfig struct {
 	*logger.LogConfig
-<<<<<<< HEAD
 	Tracer         *string                `json:"tracer"`
+	TracerConfig   *json.RawMessage       `json:"-"`
 	Timeout        *string                `json:"timeout,omitempty"`
 	Reexec         *uint64                `json:"reexec,omitempty"`
 	NoRefunds      *bool                  `json:"-"` // Turns off gas refunds when tracing
 	StateOverrides *ethapi.StateOverrides `json:"-"`
-=======
-	Tracer         *string
-	TracerConfig   *json.RawMessage
-	Timeout        *string
-	Reexec         *uint64
-	NoRefunds      *bool // Turns off gas refunds when tracing
-	StateOverrides *ethapi.StateOverrides
->>>>>>> b5891e2c
 }